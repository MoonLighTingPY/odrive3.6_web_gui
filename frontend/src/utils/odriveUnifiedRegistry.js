/**
 * Unified ODrive Registry - Single Source of Truth
 * 
 * This system uses odrivePropertyTree as the master source and automatically
 * generates all other data structures (commands, batch paths, mappings, etc.)
 */

import { odrivePropertyTree } from './odrivePropertyTree'
import { convertKvToTorqueConstant } from './valueHelpers'

class ODriveUnifiedRegistry {
  constructor() {
    this.propertyTree = odrivePropertyTree
    this.configCategories = this._generateConfigCategories()
    this.batchPaths = this._generateBatchPaths()
    this.propertyMappings = this._generatePropertyMappings()
    this.commandGenerators = this._generateCommandGenerators()
    this.commands = this._generateCommands() // Add this line
    
    console.log('ODrive Unified Registry initialized:', {
      categories: Object.keys(this.configCategories),
      totalParams: Object.values(this.configCategories).reduce((sum, params) => sum + params.length, 0),
      batchPathsCount: this.batchPaths.length,
      commandsCount: Object.values(this.commands).reduce((sum, cmds) => sum + cmds.length, 0) // Add this
    })
  }

  _generateConfigCategories() {
    const categories = { power: [], motor: [], encoder: [], control: [], interface: [] }
    
    this._traversePropertyTree((path, property) => {
      if (property.writable) {
        const category = this._inferCategory(path)
        if (category) {
          const param = {
            path,
            property,
            odriveCommand: this._pathToODriveCommand(path),
            configKey: this._pathToConfigKey(path),
            name: property.name,
            description: property.description,
            type: property.type,
            min: property.min,
            max: property.max,
            step: property.step,
            decimals: property.decimals,
            hasSlider: property.hasSlider,
            isSetpoint: property.isSetpoint
          }
          categories[category].push(param)
        }
      }
    })
    
    return categories
  }

  _generateBatchPaths() {
    const paths = []
    
    this._traversePropertyTree((path, property) => {
      if (property.writable && this._isConfigParameter(path)) {
        const odriveCommand = this._pathToODriveCommand(path)
        const fullPath = `device.${odriveCommand}`
        paths.push(fullPath)
      }
    })
    
    return paths
  }

  _traversePropertyTree(callback, node = this.propertyTree, basePath = '') {
    if (!node) return
    
    if (basePath === '' && !node.properties && !node.children) {
      Object.entries(node).forEach(([sectionName, sectionNode]) => {
        if (typeof sectionNode === 'object' && sectionNode !== null) {
          this._traversePropertyTree(callback, sectionNode, sectionName)
        }
      })
      return
    }
    
    if (node.properties) {
      Object.entries(node.properties).forEach(([propName, prop]) => {
        const fullPath = basePath ? `${basePath}.${propName}` : propName
        callback(fullPath, prop)
      })
    }
    
    if (node.children) {
      Object.entries(node.children).forEach(([childName, childNode]) => {
        const childPath = basePath ? `${basePath}.${childName}` : childName
        this._traversePropertyTree(callback, childNode, childPath)
      })
    }
  }

  _generatePropertyMappings() {
    const mappings = { power: {}, motor: {}, encoder: {}, control: {}, interface: {} }
    
    Object.entries(this.configCategories).forEach(([category, params]) => {
      params.forEach(param => {
        mappings[category][param.configKey] = param.odriveCommand
      })
    })
    
    return mappings
  }

  _generateCommandGenerators() {
    const generators = {}
    
    Object.entries(this.configCategories).forEach(([category, params]) => {
      generators[category] = (config) => {
        const commands = []
        params.forEach(param => {
          const value = config[param.configKey]
          if (value !== undefined && value !== null) {
            const skip = ['calib_anticogging','anticogging_valid','autotuning_phase','endstop_state','temperature']
            if (skip.includes(param.path.split('.').pop())) return

            let commandValue = value
            if (param.configKey === 'motor_kv' && param.path.includes('torque_constant')) {
              commandValue = convertKvToTorqueConstant(value)
            } else if (param.property.type === 'boolean') {
              commandValue = value ? 'True' : 'False'
            } else if (param.configKey === 'torque_lim' && (value === 'inf' || value === Infinity)) {
              commandValue = 1000000
            }

            commands.push(`odrv0.${param.odriveCommand} = ${commandValue}`)
          }
        })
        return commands
      }
    })
    
    return generators
  }

  _generateCommands() {
    const commands = {
      system: [],
      power: [],
      motor: [],
      encoder: [],
      controller: [],
      calibration: [],
      gpio_interface: [],
      can_config: []
    }

    // Generate read commands for all properties (both readable and writable)
    this._traversePropertyTree((path, property) => {
      const category = this._inferCommandCategory(path, property)
      if (category && commands[category]) {  // Add safety check here
        const odriveCommand = this._pathToODriveCommand(path)
        
        // Read command
        commands[category].push({
          name: `Get ${property.name}`,
          command: `odrv0.${odriveCommand}`,
          description: `Read ${property.description}`
        })
        
        // Write command for writable properties
        if (property.writable) {
          let exampleValue = this._getExampleValue(property)
          commands[category].push({
            name: `Set ${property.name}`,
            command: `odrv0.${odriveCommand} = ${exampleValue}`,
            description: `Set ${property.description}`
          })
        }
      } else if (category) {
        // Debug: log unmapped categories
        console.warn(`Unmapped command category: ${category} for path: ${path}`)
      }
    })

    // Add special commands that don't directly map to properties
    this._addSpecialCommands(commands)
    
    return commands
  }

  // eslint-disable-next-line no-unused-vars
  _inferCommandCategory(path, property) {
    // System-level properties (should not be prefixed with axis0)
    if (path.startsWith('system.') || 
        path.includes('hw_version') || 
        path.includes('fw_version') || 
        path.includes('serial_number') ||
        path.includes('vbus_voltage') ||
        path.includes('ibus') ||
        path.includes('test_property') ||
        path.includes('brake_resistor_') ||
        path.includes('misconfigured') ||
        path.includes('otp_valid')) {
      return 'system'
    }
    
    // System stats
    if (path.startsWith('system_stats.')) {
      return 'system'
    }
    
    // CAN properties (device level)
    if (path.startsWith('can.')) {
      return 'can_config'
    }
    
    // Config properties (device level)
    if (path.startsWith('config.')) {
      const configCategory = this._inferCategory(path)
      if (configCategory === 'power') {
        return 'power'
      }
      if (configCategory === 'interface') {
        return 'gpio_interface'
      }
      return 'system'
    }
    
    // Use existing category inference but map to command categories
    const configCategory = this._inferCategory(path)
    if (configCategory) {
      // Map config categories to command categories
      const categoryMapping = {
        'power': 'power',
        'motor': 'motor', 
        'encoder': 'encoder',
        'control': 'controller',
        'interface': 'gpio_interface'
      }
      return categoryMapping[configCategory] || configCategory
    }
    
    // Motor status and control
    if (path.includes('motor.') && !path.includes('config')) {
      return 'motor'
    }
    
    // Encoder status
    if (path.includes('encoder.') && !path.includes('config')) {
      return 'encoder'
    }
    
    // Controller status and inputs
    if (path.includes('controller.') && !path.includes('config')) {
      return 'controller'
    }
    
    // Calibration-related
    if (path.includes('calibration') || 
        path.includes('requested_state') ||
        path.includes('is_calibrated')) {
      return 'calibration'
    }
    
    // GPIO and interface
    if (path.includes('gpio') || 
        path.includes('uart') || 
        path.includes('step_dir') ||
        path.includes('endstop') ||
        path.includes('mechanical_brake')) {
      return 'gpio_interface'
    }
    
    return null
  }

  _getExampleValue(property) {
    switch (property.type) {
      case 'boolean':
        return 'True'
      case 'number':
        if (property.min !== undefined) {
          return property.min
        }
        if (property.max !== undefined && property.max < 100) {
          return Math.round(property.max / 2)
        }
        return property.step || 1
      default:
        return '0'
    }
  }

  _addSpecialCommands(commands) {
    // Add system commands that don't map directly to properties
    commands.system.push(
      { name: "Reboot Device", command: "odrv0.reboot()", description: "Reboot the ODrive device" },
      { name: "Save Configuration", command: "odrv0.save_configuration()", description: "Save current configuration to non-volatile memory" },
      { name: "Erase Configuration", command: "odrv0.erase_configuration()", description: "Erase configuration and restore factory defaults" },
      { name: "Clear Errors", command: "odrv0.clear_errors()", description: "Clear all error flags on the device" }
    )
    
    // Add calibration state commands
    commands.calibration.push(
      { name: "Set Axis State - Idle", command: "odrv0.axis0.requested_state = 1", description: "Set axis to idle state" },
      { name: "Set Axis State - Full Calibration", command: "odrv0.axis0.requested_state = 3", description: "Start full calibration sequence" },
      { name: "Set Axis State - Motor Calibration", command: "odrv0.axis0.requested_state = 4", description: "Start motor calibration only" },
      { name: "Set Axis State - Encoder Index Search", command: "odrv0.axis0.requested_state = 6", description: "Search for encoder index pulse" },
      { name: "Set Axis State - Encoder Offset Calibration", command: "odrv0.axis0.requested_state = 7", description: "Calibrate encoder offset" },
      { name: "Set Axis State - Closed Loop Control", command: "odrv0.axis0.requested_state = 8", description: "Enter closed loop control mode" },
      { name: "Set Axis State - Encoder Dir Find", command: "odrv0.axis0.requested_state = 10", description: "Start encoder direction finding" }
    )
  }

  _generatePropertyCategories() {
    const categories = { power: [], motor: [], encoder: [], control: [], interface: [] }
    
    this._traversePropertyTree((path, property) => {
      if (property.writable) {
        const category = this._inferCategory(path)
        if (category) {
          const param = {
            path,
            property,
            odriveCommand: this._pathToODriveCommand(path),
            configKey: this._pathToConfigKey(path),
            name: property.name,
            description: property.description,
            type: property.type,
            min: property.min,
            max: property.max,
            step: property.step,
            decimals: property.decimals,
            hasSlider: property.hasSlider,
            isSetpoint: property.isSetpoint
          }
          categories[category].push(param)
        }
      }
    })
    
    return categories
  }

  _inferCategory(path) {

    if (path.includes('controller.config.vel_limit')) {
      return 'control'
    }
    
    // Then check for trapezoidal trajectory velocity limit
    if (path.includes('trap_traj.config.vel_limit')) {
      return 'control'
    }

    if (path.includes('motor.config') || 
        path.includes('motor_thermistor') ||
        path.includes('calibration_lockin') ||
        path.includes('general_lockin') ||
        path.includes('sensorless_ramp') ||
        path.includes('phase_inductance') ||
        path.includes('phase_resistance') ||
        path.includes('torque_lim') ||
        path.includes('torque_constant')) {
      return 'motor'
    }
    
    if (path.includes('encoder.config') ||
        path.includes('enable_phase_interpolation') ||
        path.includes('ignore_illegal_hall_state') ||
        path.includes('hall_polarity')) {
      return 'encoder'
    }
    
    if (path.includes('controller.config') || 
        path.includes('trap_traj.config') ||
        path.includes('autotuning.') ||
        path.includes('enable_overspeed_error') ||
        path.includes('spinout_') ||
        path.includes('anticogging.calib_pos_threshold') ||
        path.includes('anticogging.calib_vel_threshold')) {
      return 'control'
    }
    
    if (path.includes('can.') || 
        path.includes('uart') || 
        path.includes('gpio') ||
        path.includes('enable_watchdog') ||
        path.includes('watchdog_timeout') ||
        path.includes('enable_step_dir') ||
        path.includes('step_dir_') ||
        path.includes('enable_sensorless_mode') ||
        path.includes('startup_') ||
        path.includes('endstop.config') ||
        path.includes('mechanical_brake.config') ||
        path.includes('sensorless_estimator.config') ||
        path.includes('enable_can_') ||
        path.includes('enable_i2c_') ||
        path.includes('error_gpio_pin') ||
        path.includes('encoder_error_rate_ms') ||
        path.includes('controller_error_rate_ms') ||
        path.includes('motor_error_rate_ms') ||
        path.includes('sensorless_error_rate_ms')) {
      return 'interface'
    }
    
    if (path.includes('config.dc_') || 
        path.includes('config.brake_') || 
        path.includes('config.enable_brake_') ||
        path.includes('config.max_regen_current') ||
        path.includes('config.enable_dc_bus_') ||
        path.includes('config.test_') ||
        path.includes('config.usb_') ||
        path.includes('fet_thermistor')) {
      return 'power'
    }
    
    if (path.includes('requested_state')) {
      return 'control'
    }
    
    return null
  }

  _pathToODriveCommand(path) {
    const specialMappings = {
      // System properties - map directly to device root
      'system.hw_version_major': 'hw_version_major',
      'system.hw_version_minor': 'hw_version_minor',
      'system.hw_version_variant': 'hw_version_variant',
      'system.fw_version_major': 'fw_version_major',
      'system.fw_version_minor': 'fw_version_minor',
      'system.fw_version_revision': 'fw_version_revision',
      'system.fw_version_unreleased': 'fw_version_unreleased',
      'system.serial_number': 'serial_number',
      'system.user_config_loaded': 'user_config_loaded',
      'system.vbus_voltage': 'vbus_voltage',
      'system.ibus': 'ibus',
      'system.test_property': 'test_property',
      'system.error': 'error',
      'system.brake_resistor_armed': 'brake_resistor_armed',
      'system.brake_resistor_saturated': 'brake_resistor_saturated',
      'system.brake_resistor_current': 'brake_resistor_current',
      'system.misconfigured': 'misconfigured',
      'system.otp_valid': 'otp_valid',
      
      // Config properties that should be at device root
      'config.error_gpio_pin': 'config.error_gpio_pin',
      'config.dc_bus_overvoltage_trip_level': 'config.dc_bus_overvoltage_trip_level',
      'config.dc_bus_undervoltage_trip_level': 'config.dc_bus_undervoltage_trip_level',
      'config.enable_brake_resistor': 'config.enable_brake_resistor',
      'config.brake_resistance': 'config.brake_resistance',
      'config.max_regen_current': 'config.max_regen_current',
      'config.dc_max_positive_current': 'config.dc_max_positive_current',
      'config.dc_max_negative_current': 'config.dc_max_negative_current',
      'config.enable_uart_a': 'config.enable_uart_a',
      'config.uart_a_baudrate': 'config.uart_a_baudrate',
      'config.enable_uart_b': 'config.enable_uart_b',
      'config.uart_b_baudrate': 'config.uart_b_baudrate',
      'config.enable_uart_c': 'config.enable_uart_c',
      'config.uart_c_baudrate': 'config.uart_c_baudrate',
      'config.uart0_protocol': 'config.uart0_protocol',
      'config.uart1_protocol': 'config.uart1_protocol',
      'config.uart2_protocol': 'config.uart2_protocol',
      'config.usb_cdc_protocol': 'config.usb_cdc_protocol',
      'config.enable_can_a': 'config.enable_can_a',
      'config.enable_i2c_a': 'config.enable_i2c_a',
      'config.enable_dc_bus_overvoltage_ramp': 'config.enable_dc_bus_overvoltage_ramp',
      'config.dc_bus_overvoltage_ramp_start': 'config.dc_bus_overvoltage_ramp_start',
      'config.dc_bus_overvoltage_ramp_end': 'config.dc_bus_overvoltage_ramp_end',
      
      // CAN properties
      'can.config.baud_rate': 'can.config.baud_rate',
      'can.config.protocol': 'can.config.protocol',
      'can.error': 'can.error',
      
      // System stats properties - map to system_stats
      'system_stats.uptime': 'system_stats.uptime',
      'system_stats.min_heap_space': 'system_stats.min_heap_space',
      'system_stats.max_stack_usage_axis': 'system_stats.max_stack_usage_axis',
      'system_stats.max_stack_usage_usb': 'system_stats.max_stack_usage_usb',
      'system_stats.max_stack_usage_uart': 'system_stats.max_stack_usage_uart',
      'system_stats.max_stack_usage_can': 'system_stats.max_stack_usage_can',
      'system_stats.max_stack_usage_startup': 'system_stats.max_stack_usage_startup',
      'system_stats.max_stack_usage_analog': 'system_stats.max_stack_usage_analog',
      
      // Axis properties
      'axis0.requested_state': 'axis0.requested_state',
      'axis0.motor.config.phase_inductance': 'axis0.motor.config.phase_inductance',
      'axis0.motor.config.phase_resistance': 'axis0.motor.config.phase_resistance',
      'axis0.motor.config.torque_constant': 'axis0.motor.config.torque_constant',
      'axis0.motor.config.pre_calibrated': 'axis0.motor.config.pre_calibrated',
      'axis0.motor.config.motor_type': 'axis0.motor.config.motor_type',
      'axis0.motor.config.pole_pairs': 'axis0.motor.config.pole_pairs',
      'axis0.motor.config.current_lim': 'axis0.motor.config.current_lim',
      'axis0.motor.config.torque_lim': 'axis0.motor.config.torque_lim',
      'axis0.encoder.config.pre_calibrated': 'axis0.encoder.config.pre_calibrated',
      'axis0.encoder.config.mode': 'axis0.encoder.config.mode',
      'axis0.encoder.config.cpr': 'axis0.encoder.config.cpr',
      'axis0.encoder.config.enable_phase_interpolation': 'axis0.encoder.config.enable_phase_interpolation',
      'axis0.encoder.config.ignore_illegal_hall_state': 'axis0.encoder.config.ignore_illegal_hall_state',
      'axis0.encoder.config.hall_polarity': 'axis0.encoder.config.hall_polarity',
      'axis0.controller.config.enable_overspeed_error': 'axis0.controller.config.enable_overspeed_error',
      'axis0.controller.config.spinout_electrical_power_threshold': 'axis0.controller.config.spinout_electrical_power_threshold',
      'axis0.controller.config.spinout_mechanical_power_threshold': 'axis0.controller.config.spinout_mechanical_power_threshold',
      'axis0.controller.config.anticogging.calib_pos_threshold': 'axis0.controller.config.anticogging.calib_pos_threshold',
      'axis0.controller.config.anticogging.calib_vel_threshold': 'axis0.controller.config.anticogging.calib_vel_threshold',
      'axis0.config.can.node_id': 'axis0.config.can.node_id',
      'axis0.config.can.is_extended': 'axis0.config.can.is_extended',
      'axis0.config.can.heartbeat_rate_ms': 'axis0.config.can.heartbeat_rate_ms',
      'axis0.config.can.encoder_error_rate_ms': 'axis0.config.can.encoder_error_rate_ms',
      'axis0.config.can.controller_error_rate_ms': 'axis0.config.can.controller_error_rate_ms',
      'axis0.config.can.motor_error_rate_ms': 'axis0.config.can.motor_error_rate_ms',
      'axis0.config.can.sensorless_error_rate_ms': 'axis0.config.can.sensorless_error_rate_ms',
      'axis0.motor.fet_thermistor.config.temp_limit_lower': 'axis0.motor.fet_thermistor.config.temp_limit_lower',
      'axis0.motor.fet_thermistor.config.temp_limit_upper': 'axis0.motor.fet_thermistor.config.temp_limit_upper',
      'axis0.config.calibration_lockin.current': 'axis0.config.calibration_lockin.current',
      'axis0.config.calibration_lockin.ramp_time': 'axis0.config.calibration_lockin.ramp_time',
      'axis0.config.calibration_lockin.ramp_distance': 'axis0.config.calibration_lockin.ramp_distance',
      'axis0.config.calibration_lockin.accel': 'axis0.config.calibration_lockin.accel',
      'axis0.config.calibration_lockin.vel': 'axis0.config.calibration_lockin.vel',
    }

    // Check for exact match first
    if (specialMappings[path]) {
      return specialMappings[path]
    }
    
    // Handle system properties that start with 'system.'
    if (path.startsWith('system.')) {
      const systemProp = path.replace('system.', '')
      return systemProp // Map directly to device root (no axis0 prefix)
    }
    
    // Handle config properties
    if (path.startsWith('config.')) {
      return path // Keep as-is for device root config
    }
    
    // Handle CAN properties
    if (path.startsWith('can.')) {
      return path // Keep as-is for device root CAN
    }
    
    // Handle system_stats properties
    if (path.startsWith('system_stats.')) {
      return path // Keep as-is for device root system_stats
    }
    
    // Handle axis properties (already prefixed)
    if (path.startsWith('axis0.') || path.startsWith('axis1.')) {
      return path
    }
    
    // Default case - prefix with axis0 for motor/encoder/controller properties
    return `axis0.${path}`
  }

  _pathToConfigKey(path) {
    const parts = path.split('.')
    const lastPart = parts[parts.length - 1]
    const specialMappings = {
      'torque_constant': 'motor_kv',
      'phase_inductance': 'phase_inductance',
      'phase_resistance': 'phase_resistance',
<<<<<<< HEAD
      
      // Handle vel_limit conflicts
      'vel_limit': path.includes('controller.config') ? 'vel_limit' : 
                   path.includes('trap_traj.config') ? 'trap_vel_limit' : 'vel_limit',
      
      // Handle pre_calibrated conflicts
      'pre_calibrated': path.includes('encoder') ? 'pre_calibrated' : 
                       path.includes('motor') ? 'motor_pre_calibrated' : 
                       path.includes('anticogging') ? 'anticogging_pre_calibrated' : 'pre_calibrated',
      
      // Handle enabled conflicts
      'enabled': path.includes('fet_thermistor') ? 'fet_thermistor_enabled' :
                 path.includes('motor_thermistor') ? 'motor_thermistor_enabled' :
                 path.includes('min_endstop') ? 'min_endstop_enabled' :
                 path.includes('max_endstop') ? 'max_endstop_enabled' : 'enabled',
      
      // Handle gpio_num conflicts
      'gpio_num': path.includes('motor_thermistor') ? 'motor_thermistor_gpio_num' :
                  path.includes('min_endstop') ? 'min_endstop_gpio_num' :
                  path.includes('max_endstop') ? 'max_endstop_gpio_num' :
                  path.includes('mechanical_brake') ? 'mechanical_brake_gpio_num' : 'gpio_num',
      
      // Handle temperature limit conflicts
      'temp_limit_lower': path.includes('fet_thermistor') ? 'fet_temp_limit_lower' : 
                         path.includes('motor_thermistor') ? 'motor_temp_limit_lower' : 'temp_limit_lower',
      'temp_limit_upper': path.includes('fet_thermistor') ? 'fet_temp_limit_upper' : 
                         path.includes('motor_thermistor') ? 'motor_temp_limit_upper' : 'temp_limit_upper',
      
      // Handle offset conflicts
      'offset': path.includes('encoder') ? 'index_offset' :
                path.includes('min_endstop') ? 'min_endstop_offset' :
                path.includes('max_endstop') ? 'max_endstop_offset' : 'offset',
      
      // Keep existing mappings
=======
      'vel_limit': path.includes('controller.config') ? 'vel_limit' : path.includes('trap_traj.config') ? 'trap_vel_limit' : 'vel_limit',
      'pre_calibrated': path.includes('encoder') ? 'pre_calibrated' : path.includes('motor') ? 'motor_pre_calibrated' : 'pre_calibrated',
>>>>>>> 87c8abd2
      'mode': path.includes('encoder') ? 'encoder_type' : 'mode',
      'enable_phase_interpolation': 'enable_phase_interpolation',
      'ignore_illegal_hall_state': 'ignore_illegal_hall_state',
      'hall_polarity': 'hall_polarity',
      'enable_overspeed_error': 'enable_overspeed_error',
      'spinout_electrical_power_threshold': 'spinout_electrical_power_threshold',
      'spinout_mechanical_power_threshold': 'spinout_mechanical_power_threshold',
      'calib_pos_threshold': 'calib_pos_threshold',
      'calib_vel_threshold': 'calib_vel_threshold',
      'error_gpio_pin': 'error_gpio_pin',
      'encoder_error_rate_ms': 'encoder_error_rate_ms',
      'controller_error_rate_ms': 'controller_error_rate_ms',
      'motor_error_rate_ms': 'motor_error_rate_ms',
      'sensorless_error_rate_ms': 'sensorless_error_rate_ms',
      'node_id': 'can_node_id',
      'is_extended': 'can_node_id_extended',
      'baud_rate': 'can_baudrate',
      'enable_brake_resistor': 'brake_resistor_enabled',
      'current': path.includes('calibration_lockin') ? 'lock_in_spin_current' : 'current',
    }
    return specialMappings[lastPart] || lastPart
  }

  _isConfigParameter(path) {
    if (path.endsWith('.error')) {
      return false
    }
    const nonConfigNames = [
      'current_state', 'pos_estimate', 'vel_estimate', 'temperature',
      'is_ready', 'index_found', 'shadow_count', 'count_in_cpr',
      'pos_estimate_counts', 'pos_circular', 'pos_cpr_counts',
      'delta_pos_cpr_counts', 'hall_state', 'vel_estimate_counts',
      'calib_scan_response', 'pos_abs', 'spi_error_rate',
      'is_armed', 'is_calibrated', 'current_meas_','DC_calib_',
      'I_bus','phase_current_rev_gain','effective_current_lim',
      'max_allowed_current','max_dc_calib','n_evt_','last_error_time',
      'input_pos','input_vel','input_torque','pos_setpoint',
      'vel_setpoint','torque_setpoint','trajectory_done',
      'vel_integrator_torque','anticogging_valid','autotuning_phase',
      'mechanical_power','electrical_power','endstop_state'
    ]
    const lastPart = path.split('.').pop()
    return !nonConfigNames.includes(lastPart)
  }

  getBatchPaths() {
    return this.batchPaths || []
  }

  getPropertyMappings(category = null) {
    return category ? this.propertyMappings[category] : this.propertyMappings
  }

  generateCommands(category, config) {
    return this.commandGenerators[category]?.(config) || []
  }

  generateAllCommands(deviceConfig) {
    const allCommands = []
    Object.entries(deviceConfig).forEach(([category, cfg]) => {
      if (cfg && Object.keys(cfg).length > 0) {
        allCommands.push(...this.generateCommands(category, cfg))
      }
    })
    return allCommands
  }

  getConfigCategories() {
    return this.configCategories
  }

  findParameter(identifier) {
    for (const [category, params] of Object.entries(this.configCategories)) {
      const found = params.find(p => 
        p.path === identifier || 
        p.configKey === identifier || 
        p.odriveCommand.includes(identifier)
      )
      if (found) return { ...found, category }
    }
    return null
  }

  getCategoryParameters(category) {
    return this.configCategories[category] || []
  }

  getParameterMetadata(category, configKey) {
    const params = this.configCategories[category] || []
    return params.find(p => p.configKey === configKey)
  }

  validateConfig(category, config) {
    const params = this.configCategories[category] || []
    const errors = []
    
    Object.entries(config).forEach(([key, value]) => {
      const param = params.find(p => p.configKey === key)
      if (param && value !== undefined && value !== null) {
        if (param.property.type === 'number' && typeof value !== 'number') {
          errors.push(`${key}: Expected number, got ${typeof value}`)
        }
        if (param.property.type === 'boolean' && typeof value !== 'boolean') {
          errors.push(`${key}: Expected boolean, got ${typeof value}`)
        }
        if (param.property.type === 'number') {
          if (param.property.min !== undefined && value < param.property.min) {
            errors.push(`${key}: Value ${value} below minimum ${param.property.min}`)
          }
          if (param.property.max !== undefined && value > param.property.max) {
            errors.push(`${key}: Value ${value} above maximum ${param.property.max}`)
          }
        }
      }
    })
    
    return errors
  }

  getDebugInfo() {
    return {
      categories: Object.keys(this.configCategories),
      parameterCounts: Object.fromEntries(
        Object.entries(this.configCategories).map(([cat, params]) => [cat, params.length])
      ),
      batchPathsCount: this.batchPaths.length,
      sampleParams: Object.fromEntries(
        Object.entries(this.configCategories).map(([cat, params]) => [
          cat, 
          params.slice(0, 3).map(p => ({ key: p.configKey, path: p.path, command: p.odriveCommand }))
        ])
      ),
      sampleBatchPaths: this.batchPaths.slice(0, 10)
    }
  }

  getCommands() {
    return this.commands
  }
}

const odriveRegistry = new ODriveUnifiedRegistry()

export const getBatchPaths = () => odriveRegistry.getBatchPaths()
export const getPropertyMappings = (category) => odriveRegistry.getPropertyMappings(category)
export const generateCommands = (category, config) => odriveRegistry.generateCommands(category, config)
export const generateAllCommands = (deviceConfig) => odriveRegistry.generateAllCommands(deviceConfig)
export const findParameter = (identifier) => odriveRegistry.findParameter(identifier)
export const getCategoryParameters = (category) => odriveRegistry.getCategoryParameters(category)
export const getParameterMetadata = (category, configKey) => odriveRegistry.getParameterMetadata(category, configKey)
export const validateConfig = (category, config) => odriveRegistry.validateConfig(category, config)
export const getDebugInfo = () => odriveRegistry.getDebugInfo()

// Add the missing export that the components expect
export const ODrivePropertyMappings = odriveRegistry.getPropertyMappings()

export { odriveRegistry }
export const ODriveUnifiedCommands = odriveRegistry.configCategories
export const ODriveUnifiedMappings = odriveRegistry.propertyMappings

export const ODriveCommands = odriveRegistry.getCommands()<|MERGE_RESOLUTION|>--- conflicted
+++ resolved
@@ -560,7 +560,6 @@
       'torque_constant': 'motor_kv',
       'phase_inductance': 'phase_inductance',
       'phase_resistance': 'phase_resistance',
-<<<<<<< HEAD
       
       // Handle vel_limit conflicts
       'vel_limit': path.includes('controller.config') ? 'vel_limit' : 
@@ -595,10 +594,6 @@
                 path.includes('max_endstop') ? 'max_endstop_offset' : 'offset',
       
       // Keep existing mappings
-=======
-      'vel_limit': path.includes('controller.config') ? 'vel_limit' : path.includes('trap_traj.config') ? 'trap_vel_limit' : 'vel_limit',
-      'pre_calibrated': path.includes('encoder') ? 'pre_calibrated' : path.includes('motor') ? 'motor_pre_calibrated' : 'pre_calibrated',
->>>>>>> 87c8abd2
       'mode': path.includes('encoder') ? 'encoder_type' : 'mode',
       'enable_phase_interpolation': 'enable_phase_interpolation',
       'ignore_illegal_hall_state': 'ignore_illegal_hall_state',
